--- conflicted
+++ resolved
@@ -1,10 +1,6 @@
 {
   "name": "@bsv/sdk",
-<<<<<<< HEAD
-  "version": "1.7.7",
-=======
   "version": "1.8.0",
->>>>>>> 7abe2a96
   "type": "module",
   "description": "BSV Blockchain Software Development Kit",
   "main": "dist/cjs/mod.js",
