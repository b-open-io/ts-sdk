--- conflicted
+++ resolved
@@ -5,10 +5,7 @@
 ## Table of Contents
 
 - [Unreleased](#unreleased)
-<<<<<<< HEAD
 - [1.4.16 - 2025-04-01](#1416---2025-04-01)
-=======
->>>>>>> 07603b7d
 - [1.4.15 - 2025-03-31](#1415---2025-03-31)
 - [1.4.14 - 2025-03-31](#1414---2025-03-31)
 - [1.4.13 - 2025-03-30](#1413---2025-03-30)
@@ -123,10 +120,14 @@
 ---
 
 
-<<<<<<< HEAD
-
 ## [1.4.16] - 2025-04-01
-=======
+
+### Change
+
+- Updating jest.config.js to remove warning of use of globals
+
+---
+
 ## [1.4.15] - 2025-03-31
 
 ### Change
@@ -134,26 +135,6 @@
 - Simplified AuthFetch error handling to avoid intercepting external errors, improving the developer experience.
 
 ---
-
-
-## [1.4.14] - 2025-03-31
->>>>>>> 07603b7d
-
-### Change
-
-- updating jest.config.js to remove warning of use of globals
-
----
-
-
-## [1.4.15] - 2025-03-31
-
-### Change
-
-- Simplified AuthFetch error handling to avoid intercepting external errors, improving the developer experience.
-
----
-
 
 ## [1.4.14] - 2025-03-31
 
