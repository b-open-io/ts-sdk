--- conflicted
+++ resolved
@@ -91,7 +91,7 @@
     return Point.fromDER(bytes)
   }
 
-  static redSqrtOptimized (y2: BigNumber): BigNumber {
+  static redSqrtOptimized(y2: BigNumber): BigNumber {
     const red = Point.red
     const p = red.m // The modulus
     const exponent = p.addn(1).iushrn(2) // (p + 1) / 4
@@ -113,7 +113,6 @@
    * const xCoordinate = new BigNumber('10');
    * const point = Point.fromX(xCoordinate, true);
    */
-<<<<<<< HEAD
   static fromX(x: BigNumber | number | number[] | string, odd: boolean): Point {
     if (typeof BigInt === 'function') {
       /**
@@ -246,37 +245,6 @@
       if (y.redSqr().redSub(y2).cmp(zero) !== 0) {
         throw new Error('invalid point')
       }
-=======
-  static fromX (x: BigNumber | number | number[] | string, odd: boolean): Point {
-    const red = Point.red
-    const a = Point.a
-    const b = Point.b
-    const zero = Point.zero
-
-    // Convert x to BigNumber and reduce it
-    if (typeof x === 'string' || Array.isArray(x)) {
-      x = new BigNumber(x, 16)
-    } else if (typeof x === 'number') {
-      x = new BigNumber(x)
-    }
-
-    x = (x).toRed(red)
-
-    // Compute y^2 = x^3 + ax + b
-    const y2 = x.redSqr().redIMul(x).redIAdd(b)
-    let y = Point.redSqrtOptimized(y2)
-
-    // Verify that y^2 = x^3 + ax + b
-    if (y.redSqr().redSub(y2).cmp(zero) !== 0) {
-      throw new Error('Invalid point')
-    }
-
-    // Adjust y based on the parity
-    const isOdd = y.fromRed().isOdd()
-    if ((odd && !isOdd) || (!odd && isOdd)) {
-      y = y.redNeg()
-    }
->>>>>>> 09944b92
 
       // XXX Is there any way to tell if the number is odd without converting it
       // to non-red form?
