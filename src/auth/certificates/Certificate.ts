--- conflicted
+++ resolved
@@ -7,8 +7,8 @@
   CertificateFieldNameUnder50Bytes,
   Signature,
   WalletProtocol,
-  ProtoWallet,
-} from "../../../mod";
+  ProtoWallet
+} from '../../../mod'
 
 /**
  * Represents an Identity Certificate as per the Wallet interface specifications.
@@ -19,41 +19,37 @@
   /**
    * Type identifier for the certificate, base64 encoded string, 32 bytes.
    */
-  type: Base64String;
+  type: Base64String
 
   /**
    * Unique serial number of the certificate, base64 encoded string, 32 bytes.
    */
-  serialNumber: Base64String;
+  serialNumber: Base64String
 
   /**
    * The public key belonging to the certificate's subject, compressed public key hex string.
    */
-  subject: PubKeyHex;
+  subject: PubKeyHex
 
   /**
    * Public key of the certifier who issued the certificate, compressed public key hex string.
    */
-  certifier: PubKeyHex;
+  certifier: PubKeyHex
 
   /**
    * The outpoint used to confirm that the certificate has not been revoked (TXID.OutputIndex), as a string.
    */
-  revocationOutpoint: OutpointString;
+  revocationOutpoint: OutpointString
 
   /**
    * All the fields present in the certificate, with field names as keys and encrypted field values as Base64 strings.
    */
-<<<<<<< HEAD
-  fields: Record<CertificateFieldNameUnder50Bytes, string>;
-=======
   fields: Record<CertificateFieldNameUnder50Bytes, Base64String>
->>>>>>> 5ebcd940
 
   /**
    * Certificate signature by the certifier's private key, DER encoded hex string.
    */
-  signature?: HexString;
+  signature?: HexString
 
   /**
    * Constructs a new Certificate.
@@ -75,13 +71,13 @@
     fields: Record<CertificateFieldNameUnder50Bytes, string>,
     signature?: HexString
   ) {
-    this.type = type;
-    this.serialNumber = serialNumber;
-    this.subject = subject;
-    this.certifier = certifier;
-    this.revocationOutpoint = revocationOutpoint;
-    this.fields = fields;
-    this.signature = signature;
+    this.type = type
+    this.serialNumber = serialNumber
+    this.subject = subject
+    this.certifier = certifier
+    this.revocationOutpoint = revocationOutpoint
+    this.fields = fields
+    this.signature = signature
   }
 
   /**
@@ -91,55 +87,55 @@
    * @returns {number[]} - The serialized certificate in binary format.
    */
   toBinary(includeSignature: boolean = true): number[] {
-    const writer = new Utils.Writer();
+    const writer = new Utils.Writer()
 
     // Write type (Base64String, 32 bytes)
-    const typeBytes = Utils.toArray(this.type, "base64");
-    writer.write(typeBytes);
+    const typeBytes = Utils.toArray(this.type, 'base64')
+    writer.write(typeBytes)
 
     // Write serialNumber (Base64String, 32 bytes)
-    const serialNumberBytes = Utils.toArray(this.serialNumber, "base64");
-    writer.write(serialNumberBytes);
+    const serialNumberBytes = Utils.toArray(this.serialNumber, 'base64')
+    writer.write(serialNumberBytes)
 
     // Write subject (33 bytes compressed PubKeyHex)
-    const subjectBytes = Utils.toArray(this.subject, "hex");
-    writer.write(subjectBytes);
+    const subjectBytes = Utils.toArray(this.subject, 'hex')
+    writer.write(subjectBytes)
 
     // Write certifier (33 bytes compressed PubKeyHex)
-    const certifierBytes = Utils.toArray(this.certifier, "hex");
-    writer.write(certifierBytes);
+    const certifierBytes = Utils.toArray(this.certifier, 'hex')
+    writer.write(certifierBytes)
 
     // Write revocationOutpoint (TXID + OutputIndex)
-    const [txid, outputIndex] = this.revocationOutpoint.split(".");
-    const txidBytes = Utils.toArray(txid, "hex");
-    writer.write(txidBytes);
-    writer.writeVarIntNum(Number(outputIndex));
+    const [txid, outputIndex] = this.revocationOutpoint.split('.')
+    const txidBytes = Utils.toArray(txid, 'hex')
+    writer.write(txidBytes)
+    writer.writeVarIntNum(Number(outputIndex))
 
     // Write fields
     // Sort field names lexicographically
-    const fieldNames = Object.keys(this.fields).sort();
-    writer.writeVarIntNum(fieldNames.length);
+    const fieldNames = Object.keys(this.fields).sort()
+    writer.writeVarIntNum(fieldNames.length)
     for (const fieldName of fieldNames) {
-      const fieldValue = this.fields[fieldName];
+      const fieldValue = this.fields[fieldName]
 
       // Field name
-      const fieldNameBytes = Utils.toArray(fieldName, "utf8");
-      writer.writeVarIntNum(fieldNameBytes.length);
-      writer.write(fieldNameBytes);
+      const fieldNameBytes = Utils.toArray(fieldName, 'utf8')
+      writer.writeVarIntNum(fieldNameBytes.length)
+      writer.write(fieldNameBytes)
 
       // Field value
-      const fieldValueBytes = Utils.toArray(fieldValue, "utf8");
-      writer.writeVarIntNum(fieldValueBytes.length);
-      writer.write(fieldValueBytes);
+      const fieldValueBytes = Utils.toArray(fieldValue, 'utf8')
+      writer.writeVarIntNum(fieldValueBytes.length)
+      writer.write(fieldValueBytes)
     }
 
     // Write signature if included
     if (includeSignature && this.signature && this.signature.length > 0) {
-      const signatureBytes = Utils.toArray(this.signature, "hex");
-      writer.write(signatureBytes);
-    }
-
-    return writer.toArray();
+      const signatureBytes = Utils.toArray(this.signature, 'hex')
+      writer.write(signatureBytes)
+    }
+
+    return writer.toArray()
   }
 
   /**
@@ -149,53 +145,53 @@
    * @returns {Certificate} - The deserialized Certificate object.
    */
   static fromBinary(bin: number[]): Certificate {
-    const reader = new Utils.Reader(bin);
+    const reader = new Utils.Reader(bin)
 
     // Read type
-    const typeBytes = reader.read(32);
-    const type = Utils.toBase64(typeBytes);
+    const typeBytes = reader.read(32)
+    const type = Utils.toBase64(typeBytes)
 
     // Read serialNumber
-    const serialNumberBytes = reader.read(32);
-    const serialNumber = Utils.toBase64(serialNumberBytes);
+    const serialNumberBytes = reader.read(32)
+    const serialNumber = Utils.toBase64(serialNumberBytes)
 
     // Read subject (33 bytes)
-    const subjectBytes = reader.read(33);
-    const subject = Utils.toHex(subjectBytes);
+    const subjectBytes = reader.read(33)
+    const subject = Utils.toHex(subjectBytes)
 
     // Read certifier (33 bytes)
-    const certifierBytes = reader.read(33);
-    const certifier = Utils.toHex(certifierBytes);
+    const certifierBytes = reader.read(33)
+    const certifier = Utils.toHex(certifierBytes)
 
     // Read revocationOutpoint
-    const txidBytes = reader.read(32);
-    const txid = Utils.toHex(txidBytes);
-    const outputIndex = reader.readVarIntNum();
-    const revocationOutpoint = `${txid}.${outputIndex}`;
+    const txidBytes = reader.read(32)
+    const txid = Utils.toHex(txidBytes)
+    const outputIndex = reader.readVarIntNum()
+    const revocationOutpoint = `${txid}.${outputIndex}`
 
     // Read fields
-    const numFields = reader.readVarIntNum();
-    const fields: Record<CertificateFieldNameUnder50Bytes, string> = {};
+    const numFields = reader.readVarIntNum()
+    const fields: Record<CertificateFieldNameUnder50Bytes, string> = {}
     for (let i = 0; i < numFields; i++) {
       // Field name
-      const fieldNameLength = reader.readVarIntNum();
-      const fieldNameBytes = reader.read(fieldNameLength);
-      const fieldName = Utils.toUTF8(fieldNameBytes);
+      const fieldNameLength = reader.readVarIntNum()
+      const fieldNameBytes = reader.read(fieldNameLength)
+      const fieldName = Utils.toUTF8(fieldNameBytes)
 
       // Field value
-      const fieldValueLength = reader.readVarIntNum();
-      const fieldValueBytes = reader.read(fieldValueLength);
-      const fieldValue = Utils.toUTF8(fieldValueBytes);
-
-      fields[fieldName] = fieldValue;
+      const fieldValueLength = reader.readVarIntNum()
+      const fieldValueBytes = reader.read(fieldValueLength)
+      const fieldValue = Utils.toUTF8(fieldValueBytes)
+
+      fields[fieldName] = fieldValue
     }
 
     // Read signature if present
-    let signature: string | undefined;
+    let signature: string | undefined
     if (!reader.eof()) {
-      const signatureBytes = reader.read();
-      const sig = Signature.fromDER(signatureBytes);
-      signature = sig.toString("hex") as string;
+      const signatureBytes = reader.read()
+      const sig = Signature.fromDER(signatureBytes)
+      signature = sig.toString('hex') as string
     }
 
     return new Certificate(
@@ -206,7 +202,7 @@
       revocationOutpoint,
       fields,
       signature
-    );
+    )
   }
 
   /**
@@ -216,17 +212,17 @@
    */
   async verify(): Promise<boolean> {
     // A verifier can be any wallet capable of verifying signatures
-    const verifier = new ProtoWallet("anyone");
-    const verificationData = this.toBinary(false); // Exclude the signature from the verification data
+    const verifier = new ProtoWallet('anyone')
+    const verificationData = this.toBinary(false) // Exclude the signature from the verification data
 
     const { valid } = await verifier.verifySignature({
-      signature: Utils.toArray(this.signature, "hex"),
+      signature: Utils.toArray(this.signature, 'hex'),
       data: verificationData,
-      protocolID: [2, "certificate signature"],
+      protocolID: [2, 'certificate signature'],
       keyID: `${this.type} ${this.serialNumber}`,
-      counterparty: this.certifier, // The certifier is the one who signed the certificate
-    });
-    return valid;
+      counterparty: this.certifier // The certifier is the one who signed the certificate
+    })
+    return valid
   }
 
   /**
@@ -239,21 +235,21 @@
     if (this.signature) {
       throw new Error(
         `Certificate has already been signed! Signature present: ${this.signature}`
-      );
+      )
     }
 
     // Ensure the certifier declared is the one actually signing
     this.certifier = (
       await certifierWallet.getPublicKey({ identityKey: true })
-    ).publicKey;
-
-    const preimage = this.toBinary(false); // Exclude the signature when signing
+    ).publicKey
+
+    const preimage = this.toBinary(false) // Exclude the signature when signing
     const { signature } = await certifierWallet.createSignature({
       data: preimage,
-      protocolID: [2, "certificate signature"],
-      keyID: `${this.type} ${this.serialNumber}`,
-    });
-    this.signature = Utils.toHex(signature);
+      protocolID: [2, 'certificate signature'],
+      keyID: `${this.type} ${this.serialNumber}`
+    })
+    this.signature = Utils.toHex(signature)
   }
 
   /**
@@ -265,18 +261,13 @@
    *   - `protocolID` (WalletProtocol): The protocol ID for certificate field encryption.
    *   - `keyID` (string): A unique key identifier derived from the serial number and field name.
    */
-<<<<<<< HEAD
   static getCertificateFieldEncryptionDetails(
-    serialNumber: string,
-    fieldName: string
+    fieldName: string,
+    serialNumber?: string
   ): { protocolID: WalletProtocol; keyID: string } {
     return {
-      protocolID: [2, "certificate field encryption"],
-      keyID: `${serialNumber} ${fieldName}`,
-    };
-=======
-  static getCertificateFieldEncryptionDetails(fieldName: string, serialNumber?: string): { protocolID: WalletProtocol, keyID: string } {
-    return { protocolID: [2, 'certificate field encryption'], keyID: `${serialNumber} ${fieldName}` }
->>>>>>> 5ebcd940
+      protocolID: [2, 'certificate field encryption'],
+      keyID: `${serialNumber} ${fieldName}`
+    }
   }
 }