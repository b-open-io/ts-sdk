--- conflicted
+++ resolved
@@ -1,67 +1,54 @@
-import { MasterCertificate } from "../../../auth/certificates/MasterCertificate";
-import { VerifiableCertificate } from "../../../auth/certificates/VerifiableCertificate";
+import { MasterCertificate } from '../../../auth/certificates/MasterCertificate'
+import { VerifiableCertificate } from '../../../auth/certificates/VerifiableCertificate'
 import {
   PrivateKey,
   SymmetricKey,
   Utils,
-  Random,
-} from "../../../primitives/index";
-import { CompletedProtoWallet } from "../../../auth/certificates/__tests/CompletedProtoWallet";
-
-describe("MasterCertificate", () => {
-  const subjectPrivateKey = PrivateKey.fromRandom();
-  const certifierPrivateKey = PrivateKey.fromRandom();
+  Random
+} from '../../../../dist/cjs/src/primitives/index'
+import { CompletedProtoWallet } from '../../../auth/certificates/__tests/CompletedProtoWallet'
+
+describe('MasterCertificate', () => {
+  const subjectPrivateKey = PrivateKey.fromRandom()
+  const certifierPrivateKey = PrivateKey.fromRandom()
 
   // A mock revocation outpoint for testing
   const mockRevocationOutpoint =
-    "deadbeefdeadbeefdeadbeefdeadbeef00000000000000000000000000000000.1";
+    'deadbeefdeadbeefdeadbeefdeadbeef00000000000000000000000000000000.1'
 
   // Arbitrary certificate data (in plaintext)
   const plaintextFields = {
-    name: "Alice",
-    email: "alice@example.com",
-    department: "Engineering",
-  };
-
-<<<<<<< HEAD
-  const subjectWallet = new CompletedProtoWallet(subjectPrivateKey);
-  const certifierWallet = new CompletedProtoWallet(certifierPrivateKey);
-  let subjectPubKey, certifierPubKey;
-
-  beforeAll(async () => {
-    subjectPubKey = (await subjectWallet.getPublicKey({ identityKey: true }))
-      .publicKey;
-    certifierPubKey = (
-      await certifierWallet.getPublicKey({ identityKey: true })
-    ).publicKey;
-  });
-
-  describe("constructor", () => {
-    it("should construct a MasterCertificate successfully when masterKeyring is valid", () => {
-=======
+    name: 'Alice',
+    email: 'alice@example.com',
+    department: 'Engineering'
+  }
+
   const subjectWallet = new CompletedProtoWallet(subjectPrivateKey)
   const certifierWallet = new CompletedProtoWallet(certifierPrivateKey)
   let subjectIdentityKey: string
   let certifierIdentityKey: string
 
   beforeAll(async () => {
-    subjectIdentityKey = (await subjectWallet.getPublicKey({ identityKey: true })).publicKey
-    certifierIdentityKey = (await certifierWallet.getPublicKey({ identityKey: true })).publicKey
+    subjectIdentityKey = (
+      await subjectWallet.getPublicKey({ identityKey: true })
+    ).publicKey
+    certifierIdentityKey = (
+      await certifierWallet.getPublicKey({ identityKey: true })
+    ).publicKey
   })
 
   describe('constructor', () => {
     it('should construct a MasterCertificate successfully when masterKeyring is valid', () => {
->>>>>>> 5ebcd940
       // Prepare a minimal valid MasterCertificate
-      const fieldSymKey = SymmetricKey.fromRandom();
+      const fieldSymKey = SymmetricKey.fromRandom()
       const encryptedFieldValue = Utils.toBase64(
-        fieldSymKey.encrypt(Utils.toArray("Alice", "utf8")) as number[]
-      );
-
-      const encryptedKeyForSubject = Utils.toBase64([0, 1, 2, 3]);
+        fieldSymKey.encrypt(Utils.toArray('Alice', 'utf8')) as number[]
+      )
+
+      const encryptedKeyForSubject = Utils.toBase64([0, 1, 2, 3])
       // We assume we have the same fieldName in both `fields` and `masterKeyring`.
-      const fields = { name: encryptedFieldValue };
-      const masterKeyring = { name: encryptedKeyForSubject };
+      const fields = { name: encryptedFieldValue }
+      const masterKeyring = { name: encryptedKeyForSubject }
 
       const certificate = new MasterCertificate(
         Utils.toBase64(Random(16)), // type
@@ -71,27 +58,18 @@
         mockRevocationOutpoint,
         fields,
         masterKeyring
-      );
-
-<<<<<<< HEAD
-      expect(certificate).toBeInstanceOf(MasterCertificate);
-      expect(certificate.fields).toEqual(fields);
-      expect(certificate.masterKeyring).toEqual(masterKeyring);
-      expect(certificate.subject).toEqual(subjectPubKey);
-      expect(certificate.certifier).toEqual(certifierPubKey);
-    });
-=======
+      )
+
       expect(certificate).toBeInstanceOf(MasterCertificate)
       expect(certificate.fields).toEqual(fields)
       expect(certificate.masterKeyring).toEqual(masterKeyring)
       expect(certificate.subject).toEqual(subjectIdentityKey)
       expect(certificate.certifier).toEqual(certifierIdentityKey)
     })
->>>>>>> 5ebcd940
-
-    it("should throw if masterKeyring is missing a key for any field", () => {
-      const fields = { name: "encrypted_value" };
-      const masterKeyring = {}; // intentionally empty
+
+    it('should throw if masterKeyring is missing a key for any field', () => {
+      const fields = { name: 'encrypted_value' }
+      const masterKeyring = {} // intentionally empty
 
       expect(() => {
         new MasterCertificate(
@@ -102,32 +80,21 @@
           mockRevocationOutpoint,
           fields,
           masterKeyring
-        );
-      }).toThrowError(/Master keyring must contain a value for every field/);
-    });
-  });
-
-<<<<<<< HEAD
-  describe("decryptFields", () => {
-    it("should decrypt all fields correctly using subject wallet", async () => {
-=======
+        )
+      }).toThrowError(/Master keyring must contain a value for every field/)
+    })
+  })
+
   describe('decryptFields (static)', () => {
     it('should decrypt all fields correctly using subject wallet', async () => {
->>>>>>> 5ebcd940
       // Issue a certificate for the subject, which includes a valid masterKeyring
       const certificate = await MasterCertificate.issueCertificateForSubject(
         certifierWallet,
         subjectIdentityKey,
         plaintextFields,
-        "TEST_CERT"
-      );
-
-<<<<<<< HEAD
-      // Now subject should be able to decrypt all fields
-      const decrypted = await certificate.decryptFields(subjectWallet);
-      expect(decrypted).toEqual(plaintextFields);
-    });
-=======
+        'TEST_CERT'
+      )
+
       // Now subject should be able to decrypt all fields via static method
       const decrypted = await MasterCertificate.decryptFields(
         subjectWallet,
@@ -137,44 +104,28 @@
       )
       expect(decrypted).toEqual(plaintextFields)
     })
->>>>>>> 5ebcd940
-
-    it("should throw if masterKeyring is empty or invalid", async () => {
+
+    it('should throw if masterKeyring is empty or invalid', async () => {
       // Manually create a MasterCertificate with an empty masterKeyring
-<<<<<<< HEAD
       expect(
         () =>
           new MasterCertificate(
             Utils.toBase64(Random(16)),
             Utils.toBase64(Random(16)),
-            subjectPubKey,
-            certifierPubKey,
+            subjectIdentityKey,
+            certifierIdentityKey,
             mockRevocationOutpoint,
             { name: Utils.toBase64([1, 2, 3]) },
             {}
           )
       ).toThrow(
         'Master keyring must contain a value for every field. Missing key for field: "name"'
-      );
-    });
-
-    it("should throw if decryption fails for any field", async () => {
-=======
-      expect(() => new MasterCertificate(
-        Utils.toBase64(Random(16)),
-        Utils.toBase64(Random(16)),
-        subjectIdentityKey,
-        certifierIdentityKey,
-        mockRevocationOutpoint,
-        { name: Utils.toBase64([1, 2, 3]) },
-        {}
-      )).toThrow("Master keyring must contain a value for every field. Missing key for field: \"name\"");
+      )
     })
 
     it('should throw if decryption fails for any field', async () => {
->>>>>>> 5ebcd940
       // Manually craft a scenario where the key is incorrect
-      const badKeyMasterKeyring = Utils.toBase64([9, 9, 9, 9]); // Not the correct key
+      const badKeyMasterKeyring = Utils.toBase64([9, 9, 9, 9]) // Not the correct key
       const badKeyCertificate = new MasterCertificate(
         Utils.toBase64(Random(16)),
         Utils.toBase64(Random(16)),
@@ -184,25 +135,14 @@
         {
           name: Utils.toBase64(
             SymmetricKey.fromRandom().encrypt(
-              Utils.toArray("Alice", "utf8")
+              Utils.toArray('Alice', 'utf8')
             ) as number[]
-          ),
+          )
         },
         { name: badKeyMasterKeyring }
-      );
+      )
 
       await expect(
-<<<<<<< HEAD
-        badKeyCertificate.decryptFields(subjectWallet)
-      ).rejects.toThrow("Failed to decrypt all master certificate fields.");
-    });
-  });
-
-  describe("createKeyringForVerifier", () => {
-    const verifierPrivateKey = PrivateKey.fromRandom();
-    const verifierWallet = new CompletedProtoWallet(verifierPrivateKey);
-    let verifierPubKey;
-=======
         MasterCertificate.decryptFields(
           subjectWallet,
           badKeyCertificate.masterKeyring,
@@ -217,53 +157,40 @@
     const verifierPrivateKey = PrivateKey.fromRandom()
     const verifierWallet = new CompletedProtoWallet(verifierPrivateKey)
     let verifierIdentityKey: string
->>>>>>> 5ebcd940
-
-    let issuedCert: MasterCertificate;
+
+    let issuedCert: MasterCertificate
 
     beforeAll(async () => {
-<<<<<<< HEAD
-      verifierPubKey = (
+      verifierIdentityKey = (
         await verifierWallet.getPublicKey({ identityKey: true })
-      ).publicKey;
-=======
-      verifierIdentityKey = (await verifierWallet.getPublicKey({ identityKey: true })).publicKey
+      ).publicKey
       // Issue a certificate to reuse in tests
->>>>>>> 5ebcd940
       issuedCert = await MasterCertificate.issueCertificateForSubject(
         certifierWallet,
         subjectIdentityKey,
         plaintextFields,
-        "TEST_CERT"
-      );
-    });
-
-    it("should create a verifier keyring for specified fields", async () => {
+        'TEST_CERT'
+      )
+    })
+
+    it('should create a verifier keyring for specified fields', async () => {
       // We only want to share "name" with the verifier
-<<<<<<< HEAD
-      const fieldsToReveal = ["name"];
-      const keyringForVerifier = await issuedCert.createKeyringForVerifier(
-        subjectWallet,
-        verifierPubKey,
-        fieldsToReveal
-      );
-=======
       const fieldsToReveal = ['name']
 
-      const keyringForVerifier = await MasterCertificate.createKeyringForVerifier(
-        subjectWallet,
-        issuedCert.certifier, // the original certifier
-        verifierIdentityKey,       // the new verifier
-        issuedCert.fields,    // encrypted fields
-        fieldsToReveal,
-        issuedCert.masterKeyring,
-        issuedCert.serialNumber
-      )
->>>>>>> 5ebcd940
+      const keyringForVerifier =
+        await MasterCertificate.createKeyringForVerifier(
+          subjectWallet,
+          issuedCert.certifier, // the original certifier
+          verifierIdentityKey, // the new verifier
+          issuedCert.fields, // encrypted fields
+          fieldsToReveal,
+          issuedCert.masterKeyring,
+          issuedCert.serialNumber
+        )
 
       // The new keyring should only contain "name"
-      expect(Object.keys(keyringForVerifier)).toHaveLength(1);
-      expect(keyringForVerifier).toHaveProperty("name");
+      expect(Object.keys(keyringForVerifier)).toHaveLength(1)
+      expect(keyringForVerifier).toHaveProperty('name')
 
       // Now let's create a VerifiableCertificate for the verifier
       const verifiableCert = new VerifiableCertificate(
@@ -273,28 +200,15 @@
         issuedCert.certifier,
         issuedCert.revocationOutpoint,
         issuedCert.fields,
-<<<<<<< HEAD
-        issuedCert.signature,
-        keyringForVerifier
-      );
-=======
         keyringForVerifier,
         issuedCert.signature
       )
->>>>>>> 5ebcd940
 
       // The verifier should successfully decrypt the "name" field
-      const decrypted = await verifiableCert.decryptFields(verifierWallet);
-      expect(decrypted).toEqual({ name: plaintextFields.name });
-    });
-
-<<<<<<< HEAD
-    it("should throw if fields to reveal are not subset of the certificate fields", async () => {
-      await expect(
-        issuedCert.createKeyringForVerifier(subjectWallet, verifierPubKey, [
-          "nonexistent_field",
-        ])
-=======
+      const decrypted = await verifiableCert.decryptFields(verifierWallet)
+      expect(decrypted).toEqual({ name: plaintextFields.name })
+    })
+
     it('should throw if fields to reveal are not a subset of the certificate fields', async () => {
       await expect(
         MasterCertificate.createKeyringForVerifier(
@@ -303,21 +217,16 @@
           verifierIdentityKey,
           issuedCert.fields,
           ['nonexistent_field'],
-          issuedCert.masterKeyring
-        )
->>>>>>> 5ebcd940
+          issuedCert.masterKeyring,
+          issuedCert.serialNumber
+        )
       ).rejects.toThrow(
         /Fields to reveal must be a subset of the certificate fields\. Missing the "nonexistent_field" field\./
-      );
-    });
-
-<<<<<<< HEAD
-    it("should throw if the master key fails to decrypt the corresponding field", async () => {
-      // We'll tamper the certificate's masterKeyring so that a field key is invalid
-=======
+      )
+    })
+
     it('should throw if the master key fails to decrypt the corresponding field', async () => {
       // We'll tamper with the certificate's masterKeyring so that a field key is invalid
->>>>>>> 5ebcd940
       const tamperedCert = new MasterCertificate(
         issuedCert.type,
         issuedCert.serialNumber,
@@ -329,24 +238,12 @@
           // Tamper: replace 'name' field with nonsense
           name: Utils.toBase64([66, 66, 66]),
           email: issuedCert.masterKeyring.email,
-          department: issuedCert.masterKeyring.department,
+          department: issuedCert.masterKeyring.department
         },
         issuedCert.signature
-      );
+      )
 
       await expect(
-<<<<<<< HEAD
-        tamperedCert.createKeyringForVerifier(subjectWallet, verifierPubKey, [
-          "name",
-        ])
-      ).rejects.toThrow("Decryption failed!");
-    });
-
-    it("should support optional originator parameter", async () => {
-      // Just to ensure coverage for the originator-based flows
-      const fieldsToReveal = ["name"];
-      const keyringForVerifier = await issuedCert.createKeyringForVerifier(
-=======
         MasterCertificate.createKeyringForVerifier(
           subjectWallet,
           tamperedCert.certifier,
@@ -361,49 +258,17 @@
 
     it('should support optional originator parameter', async () => {
       const fieldsToReveal = ['name']
-      const keyringForVerifier = await MasterCertificate.createKeyringForVerifier(
->>>>>>> 5ebcd940
-        subjectWallet,
-        issuedCert.certifier,
-        verifierIdentityKey,
-        issuedCert.fields,
-        fieldsToReveal,
-<<<<<<< HEAD
-        "my-originator"
-      );
-      expect(keyringForVerifier).toHaveProperty("name");
-    });
-
-    it('should support counterparty of "anyone"', async () => {
-      // Create a keyring for public disclosure of selected fields.
-      const fieldsToReveal = ["name"];
-      const keyringForVerifier = await issuedCert.createKeyringForVerifier(
-        subjectWallet,
-        "anyone",
-        fieldsToReveal,
-        "my-originator"
-      );
-      expect(keyringForVerifier).toHaveProperty("name");
-    });
-    it('should support counterparty of "self"', async () => {
-      const fieldsToReveal = ["name"];
-      const keyringForVerifier = await issuedCert.createKeyringForVerifier(
-        subjectWallet,
-        "self",
-        fieldsToReveal,
-        "my-originator"
-      );
-      expect(keyringForVerifier).toHaveProperty("name");
-    });
-  });
-
-  describe("issueCertificateForSubject", () => {
-    it("should issue a valid MasterCertificate for the given subject", async () => {
-=======
-        issuedCert.masterKeyring,
-        issuedCert.serialNumber,
-        'my-originator'
-      )
+      const keyringForVerifier =
+        await MasterCertificate.createKeyringForVerifier(
+          subjectWallet,
+          issuedCert.certifier,
+          verifierIdentityKey,
+          issuedCert.fields,
+          fieldsToReveal,
+          issuedCert.masterKeyring,
+          issuedCert.serialNumber,
+          'my-originator'
+        )
       expect(keyringForVerifier).toHaveProperty('name')
     })
 
@@ -440,52 +305,33 @@
 
   describe('issueCertificateForSubject (static)', () => {
     it('should issue a valid MasterCertificate for the given subject', async () => {
->>>>>>> 5ebcd940
       const newPlaintextFields = {
-        project: "Top Secret",
-        clearanceLevel: "High",
-      };
-
-      const revocationFn = jest.fn().mockResolvedValue(mockRevocationOutpoint);
+        project: 'Top Secret',
+        clearanceLevel: 'High'
+      }
+
+      const revocationFn = jest.fn().mockResolvedValue(mockRevocationOutpoint)
 
       const newCert = await MasterCertificate.issueCertificateForSubject(
         certifierWallet,
         subjectIdentityKey,
         newPlaintextFields,
-<<<<<<< HEAD
-        "TEST_CERT",
-        revocationFn
-      );
-=======
         'TEST_CERT',
         revocationFn
       )
->>>>>>> 5ebcd940
-
-      expect(newCert).toBeInstanceOf(MasterCertificate);
+
+      expect(newCert).toBeInstanceOf(MasterCertificate)
       // The certificate's fields should be encrypted base64
       for (const fieldName in newPlaintextFields) {
-<<<<<<< HEAD
-        expect(newCert.fields[fieldName]).toMatch(/^[A-Za-z0-9+/]+=*$/); // base64 check
-=======
         expect(newCert.fields[fieldName]).toMatch(/^[A-Za-z0-9+/]+=*$/) // quick base64 check
->>>>>>> 5ebcd940
       }
       // The masterKeyring should also contain base64 strings
       for (const fieldName in newPlaintextFields) {
-        expect(newCert.masterKeyring[fieldName]).toMatch(/^[A-Za-z0-9+/]+=*$/);
+        expect(newCert.masterKeyring[fieldName]).toMatch(/^[A-Za-z0-9+/]+=*$/)
       }
       // Check revocation outpoint is from mock
-      expect(newCert.revocationOutpoint).toEqual(mockRevocationOutpoint);
+      expect(newCert.revocationOutpoint).toEqual(mockRevocationOutpoint)
       // Check we have a signature
-<<<<<<< HEAD
-      expect(newCert.signature).toBeDefined();
-      // Check that the revocationFn were called
-      expect(revocationFn).toHaveBeenCalledWith(newCert.serialNumber);
-    });
-  });
-});
-=======
       expect(newCert.signature).toBeDefined()
       // Check that the revocationFn was called
       expect(revocationFn).toHaveBeenCalledWith(newCert.serialNumber)
@@ -499,8 +345,8 @@
         subjectIdentityKey,
         newPlaintextFields,
         'TEST_CERT',
-        undefined,     // No custom revocation function
-        customSerialNumber   // Pass our custom serial number
+        undefined, // No custom revocation function
+        customSerialNumber // Pass our custom serial number
       )
 
       expect(newCert).toBeInstanceOf(MasterCertificate)
@@ -522,7 +368,7 @@
 
       // Issue the certificate for "self"
       const selfSignedCert = await MasterCertificate.issueCertificateForSubject(
-        subjectWallet,   // act as certifier
+        subjectWallet, // act as certifier
         'self',
         selfSignedFields,
         'SELF_SIGNED_TEST'
@@ -539,5 +385,4 @@
       expect(decrypted).toEqual(selfSignedFields)
     })
   })
-})
->>>>>>> 5ebcd940
+})